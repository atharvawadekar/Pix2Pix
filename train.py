--- conflicted
+++ resolved
@@ -430,7 +430,6 @@
     with open(output_dir / 'training_history_with_metrics.json', 'w') as f:
         json.dump(history, f, indent=2)
     
-<<<<<<< HEAD
     # # Plot training curves
     # plt.figure(figsize=(15, 5))
     
@@ -550,10 +549,6 @@
     plt.tight_layout()
     plt.savefig(output_dir / 'training_curves.png', dpi=300, bbox_inches='tight')
     plt.show()
-=======
-    # Plot comprehensive training curves
-    plot_training_curves_with_metrics(history, output_dir)
->>>>>>> 2a068b12
     
     print("Training completed!")
     print(f"Models saved to: {output_dir}")
